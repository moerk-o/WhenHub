--- conflicted
+++ resolved
@@ -179,16 +179,11 @@
 
 ### Countdown Text Formatting
 
-<<<<<<< HEAD
 The countdown text uses intelligent German formatting
 *(multilingual support coming soon):*
-=======
-The countdown text uses intelligent formatting:
-
->>>>>>> 38f6177b
-- **Complete**: "2 years, 3 months, 1 week, 4 days"
-- **Shortened**: "5 days" (zero values are omitted)
-- **Reached**: "0 days" when the date is reached or passed
+- **Complete**: "2 Jahre, 3 Monate, 1 Woche, 4 Tage"
+- **Shortened**: "5 Tage" (zero values are omitted)
+- **Reached**: "0 Tage" when the date is reached or passed
 
 The calculation uses approximations (365 days/year, 30 days/month) for consistent results.
 
